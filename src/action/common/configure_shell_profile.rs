--- conflicted
+++ resolved
@@ -1,18 +1,9 @@
-<<<<<<< HEAD
-use crate::action::base::{CreateDirectory, CreateOrAppendFile, CreateOrAppendFileError};
-use crate::action::{Action, ActionDescription, StatefulAction};
-use crate::BoxableError;
+use crate::action::base::{CreateDirectory, CreateOrAppendFile};
+use crate::action::{Action, ActionDescription, ActionError, StatefulAction};
 
 use nix::unistd::User;
 use std::path::{Path, PathBuf};
-use tokio::task::{JoinError, JoinSet};
-=======
-use crate::action::base::CreateOrAppendFile;
-use crate::action::{Action, ActionDescription, ActionError, StatefulAction};
-
-use std::path::Path;
 use tokio::task::JoinSet;
->>>>>>> 4ce8d94a
 
 // Fish has different syntax than zsh/bash, treat it separate
 const PROFILE_FISH_SUFFIX: &str = "conf.d/nix.fish";
@@ -81,8 +72,7 @@
                         0o0755,
                         shell_buf.to_string(),
                     )
-                    .await
-                    .map_err(|e| e.boxed())?,
+                    .await?,
                 );
             }
         }
@@ -105,37 +95,20 @@
                 // If the prefix doesn't exist, don't create the `conf.d/nix.fish`
                 continue;
             }
-<<<<<<< HEAD
 
             let mut profile_target = fish_prefix_path;
             profile_target.push(PROFILE_FISH_SUFFIX);
 
             if let Some(conf_d) = profile_target.parent() {
                 create_directories.push(
-                    CreateDirectory::plan(conf_d.to_path_buf(), None, None, 0o0644, false)
-                        .await
-                        .map_err(|e| e.boxed())?,
+                    CreateDirectory::plan(conf_d.to_path_buf(), None, None, 0o0644, false).await?,
                 );
             }
 
             create_or_append_files.push(
                 CreateOrAppendFile::plan(profile_target, None, None, 0o0755, fish_buf.to_string())
-                    .await
-                    .map_err(|e| e.boxed())?,
+                    .await?,
             );
-=======
-            let buf = format!(
-                "\n\
-                # Nix\n\
-                if [ -e '{PROFILE_NIX_FILE}' ]; then\n\
-                . '{PROFILE_NIX_FILE}'\n\
-                fi\n\
-                # End Nix\n
-            \n",
-            );
-            create_or_append_files
-                .push(CreateOrAppendFile::plan(path, None, None, 0o0644, buf).await?);
->>>>>>> 4ce8d94a
         }
 
         Ok(Self {
@@ -200,8 +173,11 @@
         if let Ok(github_path) = std::env::var("GITHUB_PATH") {
             use std::{io::Write, os::unix::net::UnixStream};
             tracing::debug!("Detected $GITHUB_PATH in environment, pushing relevant paths to the specified UNIX socket");
-            let mut socket = UnixStream::connect(&github_path)?;
-            socket.write_all("/nix/var/nix/profiles/default/bin".as_bytes())?;
+            let mut socket = UnixStream::connect(&github_path)
+                .map_err(|e| ActionError::Write(PathBuf::from(&github_path), e))?;
+            socket
+                .write_all("/nix/var/nix/profiles/default/bin".as_bytes())
+                .map_err(|e| ActionError::Write(PathBuf::from(&github_path), e))?;
 
             // Actions runners operate as `runner` user by default
             if let Ok(Some(runner)) = User::from_name("runner") {
@@ -209,7 +185,9 @@
                     "/nix/var/nix/profiles/per-user/{}/profile/bin\n",
                     runner.uid
                 );
-                socket.write_all(buf.as_bytes())?;
+                socket
+                    .write_all(buf.as_bytes())
+                    .map_err(|e| ActionError::Write(PathBuf::from(&github_path), e))?;
             }
         }
 
